# -*- coding: utf-8 -*-
#
# Copyright 2018-2019 Data61, CSIRO
#
# Licensed under the Apache License, Version 2.0 (the "License");
# you may not use this file except in compliance with the License.
# You may obtain a copy of the License at
#
#   http://www.apache.org/licenses/LICENSE-2.0
#
# Unless required by applicable law or agreed to in writing, software
# distributed under the License is distributed on an "AS IS" BASIS,
# WITHOUT WARRANTIES OR CONDITIONS OF ANY KIND, either express or implied.
# See the License for the specific language governing permissions and
# limitations under the License.

"""
Definition of Graph Attention Network (GAT) layer, and GAT class that is a stack of GAT layers
"""
import collections

__all__ = ["GraphAttention", "GAT"]

from keras import activations, constraints, initializers, regularizers
from keras import backend as K
from keras.layers import Input, Layer, Dropout, LeakyReLU, Lambda, Reshape
import numpy as np
import tensorflow as tf
from stellargraph.mapper import FullBatchNodeGenerator
import warnings

warnings.simplefilter("default")


class GraphAttention(Layer):
    """
    Graph Attention (GAT) layer, base implementation taken from https://github.com/danielegrattarola/keras-gat,
    some modifications added for ease of use.

    Based on the original paper: Graph Attention Networks. P. Velickovic et al. ICLR 2018 https://arxiv.org/abs/1803.07294

    Args:
            F_out (int): dimensionality of output feature vectors
            attn_heads (int or list of int): number of attention heads
            attn_heads_reduction (str): reduction applied to output features of each attention head, 'concat' or 'average'.
                'Average' should be applied in the final prediction layer of the model (Eq. 6 of the paper).
            in_dropout_rate (float): dropout rate applied to features
            attn_dropout_rate (float): dropout rate applied to attention coefficients
            activation (str): nonlinear activation applied to layer's output to obtain output features (eq. 4 of the GAT paper)
            use_bias (bool): toggles an optional bias
            kernel_initializer (str): name of layer bias f the initializer for kernel parameters (weights)
            bias_initializer (str): name of the initializer for bias
            attn_kernel_initializer (str): name of the initializer for attention kernel
            kernel_regularizer (str): name of regularizer to be applied to layer kernel. Must be a Keras regularizer.
            bias_regularizer (str): name of regularizer to be applied to layer bias. Must be a Keras regularizer.
            attn_kernel_regularizer (str): name of regularizer to be applied to attention kernel. Must be a Keras regularizer.
            activity_regularizer (str): not used in the current implementation
            kernel_constraint (str): constraint applied to layer's kernel. Must be a Keras constraint https://keras.io/constraints/
            bias_constraint (str): constraint applied to layer's bias. Must be a Keras constraint https://keras.io/constraints/
            attn_kernel_constraint (str): constraint applied to attention kernel. Must be a Keras constraint https://keras.io/constraints/
            **kwargs: optional keyword arguments

    """

    def __init__(
        self,
        F_out,
        attn_heads=1,
        attn_heads_reduction="concat",  # {'concat', 'average'}
        in_dropout_rate=0.0,
        attn_dropout_rate=0.0,
        activation="relu",
        use_bias=True,
        kernel_initializer="glorot_uniform",
        bias_initializer="zeros",
        attn_kernel_initializer="glorot_uniform",
        kernel_regularizer=None,
        bias_regularizer=None,
        attn_kernel_regularizer=None,
        activity_regularizer=None,
        kernel_constraint=None,
        bias_constraint=None,
        attn_kernel_constraint=None,
        **kwargs,
    ):

        if attn_heads_reduction not in {"concat", "average"}:
            raise ValueError(
                "{}: Possible heads reduction methods: concat, average; received {}".format(
                    type(self).__name__, attn_heads_reduction
                )
            )

        self.F_out = F_out  # Number of output features (F' in the paper)
        self.attn_heads = attn_heads  # Number of attention heads (K in the paper)
        self.attn_heads_reduction = attn_heads_reduction  # Eq. 5 and 6 in the paper
        self.in_dropout_rate = in_dropout_rate  # dropout rate for node features
        self.attn_dropout_rate = attn_dropout_rate  # dropout rate for attention coefs
        self.activation = activations.get(activation)  # Eq. 4 in the paper
        self.use_bias = use_bias

        self.kernel_initializer = initializers.get(kernel_initializer)
        self.bias_initializer = initializers.get(bias_initializer)
        self.attn_kernel_initializer = initializers.get(attn_kernel_initializer)

        self.kernel_regularizer = regularizers.get(kernel_regularizer)
        self.bias_regularizer = regularizers.get(bias_regularizer)
        self.attn_kernel_regularizer = regularizers.get(attn_kernel_regularizer)
        self.activity_regularizer = regularizers.get(activity_regularizer)

        self.kernel_constraint = constraints.get(kernel_constraint)
        self.bias_constraint = constraints.get(bias_constraint)
        self.attn_kernel_constraint = constraints.get(attn_kernel_constraint)

        # Populated by build()
        self.kernels = []  # Layer kernels for attention heads
        self.biases = []  # Layer biases for attention heads
        self.attn_kernels = []  # Attention kernels for attention heads

        if attn_heads_reduction == "concat":
            # Output will have shape (..., K * F')
            self.output_dim = self.F_out * self.attn_heads
        else:
            # Output will have shape (..., F')
            self.output_dim = self.F_out

        super(GraphAttention, self).__init__(**kwargs)

    def get_config(self):
        """
        Gets class configuration for Keras serialization

        """
        config = {
            "F_out": self.F_out,
            "attn_heads": self.attn_heads,
            "attn_heads_reduction": self.attn_heads_reduction,
            "in_dropout_rate": self.in_dropout_rate,
            "attn_dropout_rate": self.attn_dropout_rate,
            "activation": activations.serialize(self.activation),
            "use_bias": self.use_bias,
            "kernel_initializer": initializers.serialize(self.kernel_initializer),
            "bias_initializer": initializers.serialize(self.bias_initializer),
            "attn_kernel_initializer": initializers.serialize(
                self.attn_kernel_initializer
            ),
            "kernel_regularizer": regularizers.serialize(self.kernel_regularizer),
            "bias_regularizer": regularizers.serialize(self.bias_regularizer),
            "attn_kernel_regularizer": regularizers.serialize(
                self.attn_kernel_regularizer
            ),
            "kernel_constraint": constraints.serialize(self.kernel_constraint),
            "bias_constraint": constraints.serialize(self.bias_constraint),
            "attn_kernel_constraint": constraints.serialize(
                self.attn_kernel_constraint
            ),
        }
        base_config = super().get_config()
        return {**base_config, **config}

    def build(self, input_shape):
        """
        Builds the layer

        Args:
            input_shape (list of list of int): shapes of the layer's input(s)

        """
        assert len(input_shape) >= 2
        F_in = int(input_shape[0][-1])

        # Initialize weights for each attention head
        for head in range(self.attn_heads):
            # Layer kernel
            kernel = self.add_weight(
                shape=(F_in, self.F_out),
                initializer=self.kernel_initializer,
                regularizer=self.kernel_regularizer,
                constraint=self.kernel_constraint,
                name="kernel_{}".format(head),
            )
            self.kernels.append(kernel)

            # # Layer bias
            if self.use_bias:
                bias = self.add_weight(
                    shape=(self.F_out,),
                    initializer=self.bias_initializer,
                    regularizer=self.bias_regularizer,
                    constraint=self.bias_constraint,
                    name="bias_{}".format(head),
                )
                self.biases.append(bias)

            # Attention kernels
            attn_kernel_self = self.add_weight(
                shape=(self.F_out, 1),
                initializer=self.attn_kernel_initializer,
                regularizer=self.attn_kernel_regularizer,
                constraint=self.attn_kernel_constraint,
                name="attn_kernel_self_{}".format(head),
            )
            attn_kernel_neighs = self.add_weight(
                shape=(self.F_out, 1),
                initializer=self.attn_kernel_initializer,
                regularizer=self.attn_kernel_regularizer,
                constraint=self.attn_kernel_constraint,
                name="attn_kernel_neigh_{}".format(head),
            )
            self.attn_kernels.append([attn_kernel_self, attn_kernel_neighs])
        self.built = True

    def call(self, inputs, **kwargs):
        """
        Applies the layer.

        Args:
            inputs (list): list of inputs with 2 items: node features (matrix of size N x F),
                and graph adjacency matrix (size N x N), where N is the number of nodes in the graph,
                F is the dimensionality of node features

        """
        X = inputs[0]  # Node features (N x F)
<<<<<<< HEAD
        indices = inputs[1].indices  # Undirected graph edges (N x 2)
=======
        A = inputs[1]  # Adjacency matrix (N x N)
        # Convert A to dense tensor - needed for the mask to work
        # TODO: replace this dense implementation of GraphAttention layer with a sparse implementation
        if K.is_sparse(A):
            A = tf.sparse_tensor_to_dense(A, validate_indices=False)
>>>>>>> da453463

        # For the GAT model to match that in the paper, we need to ensure that the graph has self-loops,
        # since the neighbourhood of node i in eq. (4) includes node i itself.
        # Adding self-loops to A via setting the diagonal elements of A to 1.0:
<<<<<<< HEAD
        # N = kwargs.get("num_nodes")
        # get the number of nodes from inputs[1] directly, rather than passing it via kwargs
        N = tf.shape(X)[0]
=======
        if kwargs.get("add_self_loops", False):
            # get the number of nodes from inputs[1] directly
            N = K.int_shape(inputs[1])[-1]
            if N is not None:
                # create self-loops
                A = tf.linalg.set_diag(A, K.cast(np.ones((N,)), dtype="float"))
            else:
                raise ValueError(
                    "{}: need to know number of nodes to add self-loops; obtained None instead".format(
                        type(self).__name__
                    )
                )
>>>>>>> da453463

        outputs = []
        for head in range(self.attn_heads):
            kernel = self.kernels[head]  # W in the paper (F x F')
            attention_kernel = self.attn_kernels[
                head
            ]  # Attention kernel a in the paper (2F' x 1)

            # Compute inputs to attention network
            features = K.dot(X, kernel)  # (N x F')

            # Compute feature combinations
            # Note: [[a_1], [a_2]]^T [[Wh_i], [Wh_2]] = [a_1]^T [Wh_i] + [a_2]^T [Wh_j]
            attn_for_self = K.dot(
                features, attention_kernel[0]
            )  # (N x 1), [a_1]^T [Wh_i]
            attn_for_neighs = K.dot(
                features, attention_kernel[1]
            )  # (N x 1), [a_2]^T [Wh_j]

            # Attention head a(Wh_i, Wh_j) = a^T [[Wh_i], [Wh_j]]
            dense = attn_for_self + K.transpose(
                attn_for_neighs
            )  # (N x N) via broadcasting

            # Create sparse attention vector (All non-zero values of the matrix)
            sparse_attn_self = tf.gather(
                tf.reshape(attn_for_self, [-1]), indices[:, 0], axis=0
            )
            sparse_attn_neighs = tf.gather(
                tf.reshape(attn_for_neighs, [-1]), indices[:, 1], axis=0
            )
            attn_values = sparse_attn_self + sparse_attn_neighs

            # Add nonlinearity
            attn_values = LeakyReLU(alpha=0.2)(attn_values)

            # Apply dropout to features and attention coefficients
            dropout_feat = Dropout(self.in_dropout_rate)(features)  # (N x F')
            dropout_attn = Dropout(self.attn_dropout_rate)(attn_values)  # (N x N)

            # Convert to sparse matrix
            sparse_attn = tf.sparse.SparseTensor(
                indices, values=dropout_attn, dense_shape=[N, N]
            )

            # Apply softmax to get attention coefficients
            sparse_attn = tf.sparse.softmax(sparse_attn)  # (N x N), Eq. 3 of the paper

            # Linear combination with neighbors' features [YT: see Eq. 4]
            node_features = tf.sparse.matmul(sparse_attn, dropout_feat)  # (N x F')

            if self.use_bias:
                node_features = K.bias_add(node_features, self.biases[head])

            # Add output of attention head to final output
            outputs.append(node_features)

        # Aggregate the heads' output according to the reduction method
        if self.attn_heads_reduction == "concat":
            output = K.concatenate(outputs)  # (N x KF')
        else:
            output = K.mean(K.stack(outputs), axis=0)  # N x F')

        output = self.activation(output)
        return output

    def compute_output_shape(self, input_shape):
        output_shape = input_shape[0][0], self.output_dim
        return output_shape


class GAT:
    """
    A stack of Graph Attention (GAT) layers with aggregation of multiple attention heads, Eqs 5-6 of the GAT paper https://arxiv.org/abs/1803.07294

    Args:
            layer_sizes (list of int): list of output sizes of GAT layers in the stack. The length of this list defines
                the number of GraphAttention layers in the stack.
            attn_heads (int or list of int): number of attention heads in GraphAttention layers. The options are:

                - a single integer: the passed value of `attn_heads` will be applied to all GraphAttention layers in the stack, except the last layer (for which the number of attn_heads will be set to 1).
                - a list of integers: elements of the list define the number of attention heads in the corresponding layers in the stack.

            attn_heads_reduction (list of str or None): reductions applied to output features of each attention head,
                for all layers in the stack. Valid entries in the list are {'concat', 'average'}.
                If None is passed, the default reductions are applied: 'concat' reduction to all layers in the stack
                except the final layer, 'average' reduction to the last layer (Eqs. 5-6 of the GAT paper).
            activations (list of str): list of activations applied to each layer's output
            bias (bool): toggles an optional bias in GAT layers
            in_dropout (float): dropout rate applied to input features of each GAT layer
            attn_dropout (float): dropout rate applied to attention maps
            normalize (str or None): normalization applied to the final output features of the GAT layers stack
            generator (FullBatchNodeGenerator): an instance of FullBatchNodeGenerator class constructed on the graph of interest
    """

    def __init__(
        self,
        layer_sizes,
        activations,
        attn_heads=1,
        attn_heads_reduction=None,
        bias=True,
        in_dropout=0.0,
        attn_dropout=0.0,
        normalize="l2",
        generator=None,
    ):
        self._gat_layer = GraphAttention
        self.bias = bias
        self.in_dropout = in_dropout
        self.attn_dropout = attn_dropout
        self.generator = generator
        self.n_layers = len(layer_sizes)

        # Check layer_sizes (must be list of int):
        # check type:
        if not isinstance(layer_sizes, list):
            raise TypeError(
                "{}: layer_sizes should be a list of integers; received type {} instead.".format(
                    type(self).__name__, type(layer_sizes).__name__
                )
            )
        # check that values are valid:
        elif not all([isinstance(s, int) and s > 0 for s in layer_sizes]):
            raise ValueError(
                "{}: all elements in layer_sizes should be positive integers!".format(
                    type(self).__name__
                )
            )

        # Check attn_heads (must be int or list of int):
        if isinstance(attn_heads, list):
            # check the length
            if not len(attn_heads) == len(layer_sizes):
                raise ValueError(
                    "{}: length of attn_heads list ({}) should match the number of GAT layers ({})".format(
                        type(self).__name__, len(attn_heads), len(layer_sizes)
                    )
                )
            # check that values in the list are valid
            if not all([isinstance(a, int) and a > 0 for a in attn_heads]):
                raise ValueError(
                    "{}: all elements in attn_heads should be positive integers!".format(
                        type(self).__name__
                    )
                )

            self.attn_heads = attn_heads  # (list of int as passed by the user)
        elif isinstance(attn_heads, int):
            self.attn_heads = list()
            for l, _ in enumerate(layer_sizes):
                # number of attention heads for layer l: attn_heads (int) for all but the last layer (for which it's set to 1)
                self.attn_heads.append(attn_heads if l < len(layer_sizes) - 1 else 1)
        else:
            raise TypeError(
                "{}: attn_heads should be an integer or a list of integers!".format(
                    type(self).__name__
                )
            )

        # Check attn_heads_reduction (list of str, or None):
        if attn_heads_reduction is None:
            # set default head reductions, see eqs 5-6 of the GAT paper
            self.attn_heads_reduction = ["concat"] * (len(layer_sizes) - 1) + [
                "average"
            ]
        else:
            # user-specified list of head reductions (valid entries are 'concat' and 'average')
            # check type (must be a list of str):
            if not isinstance(attn_heads_reduction, list):
                raise TypeError(
                    "{}: attn_heads_reduction should be a string; received type {} instead.".format(
                        type(self).__name__, type(attn_heads_reduction).__name__
                    )
                )

            # check length of attn_heads_reduction list:
            if not len(attn_heads_reduction) == len(layer_sizes):
                raise ValueError(
                    "{}: length of attn_heads_reduction list ({}) should match the number of GAT layers ({})".format(
                        type(self).__name__, len(attn_heads_reduction), len(layer_sizes)
                    )
                )

            # check that list elements are valid:
            if all(
                [ahr.lower() in {"concat", "average"} for ahr in attn_heads_reduction]
            ):
                self.attn_heads_reduction = attn_heads_reduction
            else:
                raise ValueError(
                    "{}: elements of attn_heads_reduction list should be either 'concat' or 'average'!".format(
                        type(self).__name__
                    )
                )

        # Check activations (list of str):
        # check type:
        if not isinstance(activations, list):
            raise TypeError(
                "{}: activations should be a list of strings; received {} instead".format(
                    type(self).__name__, type(activations)
                )
            )
        # check length:
        if not len(activations) == len(layer_sizes):
            raise ValueError(
                "{}: length of activations list ({}) should match the number of GAT layers ({})".format(
                    type(self).__name__, len(activations), len(layer_sizes)
                )
            )
        self.activations = activations

        # check generator:
        if generator is not None:
            if not isinstance(generator, FullBatchNodeGenerator):
                raise ValueError(
                    "{}: generator must be of type FullBatchNodeGenerator or None; received object of type {} instead".format(
                        type(self).__name__, type(generator).__name__
                    )
                )

        # Set the normalization layer used in the model
        normalize = normalize.lower() if isinstance(normalize, str) else None
        if normalize == "l2":
            self._normalization = Lambda(lambda x: K.l2_normalize(x, axis=1))

<<<<<<< HEAD
        elif normalize is None or normalize == "none" or normalize == "linear":
=======
        elif normalize is None or str(normalize).lower() in {"none", "linear"}:
>>>>>>> da453463
            self._normalization = Lambda(lambda x: x)

        else:
            raise ValueError(
                "Normalization should be either 'l2' or None (also allowed as 'none'); received '{}'".format(
                    normalize
                )
            )

        # Set the number of attention heads as a list if in the arguments
        if (
            isinstance(attn_heads, collections.Iterable)
            and len(attn_heads) == self.n_layers
        ):
            self.attn_heads = attn_heads

        # If the attn_heads is an integer, all layers except the final
        # have this many attention heads. The final layer size is 1.
        elif isinstance(attn_heads, int):
            self.attn_heads = [attn_heads] * (self.n_layers - 1) + [1]

        # Initialize a stack of GAT layers
        self._layers = []
        for l, F_out in enumerate(layer_sizes):
<<<<<<< HEAD
            # number of attention heads for layer l
            attn_heads = self.attn_heads[l]
            print(f"attn_heads for layer {l}: {attn_heads}")
=======
>>>>>>> da453463
            # Dropout on input node features before each GAT layer
            self._layers.append(Dropout(self.in_dropout))
            # GraphAttention layer
            self._layers.append(
                self._gat_layer(
                    F_out=F_out,
                    attn_heads=self.attn_heads[l],
                    attn_heads_reduction=self.attn_heads_reduction[l],
                    in_dropout_rate=self.in_dropout,
                    attn_dropout_rate=self.attn_dropout,
                    activation=self.activations[l],
                    use_bias=self.bias,
                )
            )

    def __call__(self, x_inp, **kwargs):
        """
        Apply a stack of GAT layers to the input x_inp

        Args:
            x_inp (Tensor): input of the 1st GAT layer in the stack

        Returns: Output tensor of the GAT layers stack

        """

        assert isinstance(x_inp, list), "input must be a list, got {} instead".format(
            type(x_inp)
        )

        x = x_inp[0]
        A = x_inp[1]

        for layer in self._layers:
            if isinstance(layer, self._gat_layer):  # layer is a GAT layer
                x = layer([x, A], add_self_loops=kwargs.get("add_self_loops"))
            else:  # layer is a Dropout layer
                x = layer(x)

        return self._normalization(x)

    def node_model(self, num_nodes=None, feature_size=None, add_self_loops=True):
        """
        Builds a GAT model for node prediction

        Args:
            num_nodes (int or None): (optional) number of nodes in the graph (in the full batch). If not provided, this will be taken from self.generator.
            feature_size (int or None): (optional) dimensionality of node attributes. If not provided, this will be taken from self.generator.
            add_self_loops (bool): (default is True) toggles adding self-loops to the graph's adjacency matrix in the GraphAttention layers of the GAT model.

        Returns:
            tuple: `(x_inp, x_out)`, where `x_inp` is a list of two Keras input tensors for the specified GAT model
            (containing node features and graph adjacency matrix), and `x_out` is a Keras tensor for the GAT model output.

        """
        # Create input tensor:
        if self.generator is not None:
            N = self.generator.Aadj.shape[0]

            assert self.generator.features.shape[0] == N
            F = self.generator.features.shape[1]
            is_adj_sparse = self.generator.sparse

        elif num_nodes is not None and feature_size is not None:
            N = num_nodes
            F = feature_size
            is_adj_sparse = True
        else:
            raise RuntimeError(
                "node_model: if generator is not provided to object constructor, num_nodes and feature_size must be specified."
            )

        X_in = Input(shape=(F,))
        A_in = Input(shape=(N,), sparse=is_adj_sparse)

        x_inp = [X_in, A_in]

        # Output from GAT model, N x F', where F' is the output size of the last GAT layer in the stack
        x_out = self(x_inp, add_self_loops=add_self_loops)

        return x_inp, x_out

    def link_model(self):
        """
        Builds a GAT model for link (node pair) prediction (implementation pending)

        """
        raise NotImplemented

    def default_model(self, flatten_output=False):
        warnings.warn(
            "The .default_model() method will be deprecated soon. "
            "Please use .node_model() or .link_model() methods instead.",
            PendingDeprecationWarning,
        )
        return self.node_model()<|MERGE_RESOLUTION|>--- conflicted
+++ resolved
@@ -81,7 +81,7 @@
         kernel_constraint=None,
         bias_constraint=None,
         attn_kernel_constraint=None,
-        **kwargs,
+        **kwargs
     ):
 
         if attn_heads_reduction not in {"concat", "average"}:
@@ -221,37 +221,14 @@
 
         """
         X = inputs[0]  # Node features (N x F)
-<<<<<<< HEAD
         indices = inputs[1].indices  # Undirected graph edges (N x 2)
-=======
-        A = inputs[1]  # Adjacency matrix (N x N)
-        # Convert A to dense tensor - needed for the mask to work
-        # TODO: replace this dense implementation of GraphAttention layer with a sparse implementation
-        if K.is_sparse(A):
-            A = tf.sparse_tensor_to_dense(A, validate_indices=False)
->>>>>>> da453463
 
         # For the GAT model to match that in the paper, we need to ensure that the graph has self-loops,
         # since the neighbourhood of node i in eq. (4) includes node i itself.
         # Adding self-loops to A via setting the diagonal elements of A to 1.0:
-<<<<<<< HEAD
         # N = kwargs.get("num_nodes")
         # get the number of nodes from inputs[1] directly, rather than passing it via kwargs
         N = tf.shape(X)[0]
-=======
-        if kwargs.get("add_self_loops", False):
-            # get the number of nodes from inputs[1] directly
-            N = K.int_shape(inputs[1])[-1]
-            if N is not None:
-                # create self-loops
-                A = tf.linalg.set_diag(A, K.cast(np.ones((N,)), dtype="float"))
-            else:
-                raise ValueError(
-                    "{}: need to know number of nodes to add self-loops; obtained None instead".format(
-                        type(self).__name__
-                    )
-                )
->>>>>>> da453463
 
         outputs = []
         for head in range(self.attn_heads):
@@ -480,11 +457,7 @@
         if normalize == "l2":
             self._normalization = Lambda(lambda x: K.l2_normalize(x, axis=1))
 
-<<<<<<< HEAD
         elif normalize is None or normalize == "none" or normalize == "linear":
-=======
-        elif normalize is None or str(normalize).lower() in {"none", "linear"}:
->>>>>>> da453463
             self._normalization = Lambda(lambda x: x)
 
         else:
@@ -509,12 +482,6 @@
         # Initialize a stack of GAT layers
         self._layers = []
         for l, F_out in enumerate(layer_sizes):
-<<<<<<< HEAD
-            # number of attention heads for layer l
-            attn_heads = self.attn_heads[l]
-            print(f"attn_heads for layer {l}: {attn_heads}")
-=======
->>>>>>> da453463
             # Dropout on input node features before each GAT layer
             self._layers.append(Dropout(self.in_dropout))
             # GraphAttention layer
