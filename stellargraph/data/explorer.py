# -*- coding: utf-8 -*-
#
# Copyright 2017-2018 Data61, CSIRO
#
# Licensed under the Apache License, Version 2.0 (the "License");
# you may not use this file except in compliance with the License.
# You may obtain a copy of the License at
#
# http://www.apache.org/licenses/LICENSE-2.0
#
# Unless required by applicable law or agreed to in writing, software
# distributed under the License is distributed on an "AS IS" BASIS,
# WITHOUT WARRANTIES OR CONDITIONS OF ANY KIND, either express or implied.
# See the License for the specific language governing permissions and
# limitations under the License.

__all__ = [
    "UniformRandomWalk",
    "BiasedRandomWalk",
    "UniformRandomMetaPathWalk",
    "DepthFirstWalk",
    "BreadthFirstWalk",
    "SampledBreadthFirstWalk",
    "SampledHeterogeneousBreadthFirstWalk",
]

import networkx as nx
import numpy as np
import random
from stellargraph.data.stellargraph import GraphSchema
from stellargraph.data.stellargraph import StellarGraphBase
from collections import defaultdict


class GraphWalk(object):
    """
    Base class for exploring graphs.
    """

    def __init__(self, graph, seed=None, graph_schema=None):
        # Initialize the random state
        rs = random.getstate()
        random.seed(seed)
        self._random_state = random.getstate()
        random.setstate(rs)

        self.graph = graph

        # We require a StellarGraph for this
        if not isinstance(graph, StellarGraphBase):
            raise TypeError(
                "Graph must be a StellarGraph or StellarDiGraph to use heterogeneous sampling."
            )

        if not graph_schema:
            self.graph_schema = self.graph.create_graph_schema(create_type_maps=True)
        else:
            self.graph_schema = graph_schema

        if self.graph_schema is not None and type(self.graph_schema) is not GraphSchema:
            raise ValueError(
                "({}) The parameter graph_schema should be either None or of type GraphSchema.".format(
                    type(self).__name__
                )
            )

        # Create a dict of adjacency lists per edge type, for faster neighbour sampling from graph in SampledHeteroBFS:
        # TODO: this could be better placed inside StellarGraph class
        edge_types = self.graph_schema.edge_types
        self.adj = dict()
        for et in edge_types:
            self.adj.update({et: defaultdict(lambda: [None])})

        for n1, nbrdict in graph.adjacency():
            for et in edge_types:
                neigh_et = [
                    n2
                    for n2, nkeys in nbrdict.items()
                    for k in iter(nkeys)
                    if self.graph_schema.is_of_edge_type((n1, n2, k), et)
                ]
                self.adj[et][n1] = neigh_et

    def neighbors(self, graph, node):
        if node not in graph:
            print("node {} not in graph".format(node))
            print("Graph nodes {}".format(graph.nodes()))
        return list(nx.neighbors(graph, node))

    def run(self, **kwargs):
        """
        To be overridden by subclasses. It is the main entry point for performing random walks on the given
        graph.
        It should return the sequences of nodes in each random walk.

        Args:
            **kwargs:

        Returns:

        """


class UniformRandomWalk(GraphWalk):
    """
    Performs uniform random walks on the given graph
    """

    def run(self, nodes=None, n=None, length=None, seed=None):
        """

        Args:
            nodes: <list> The root nodes as a list of node IDs
            n: <int> Total number of random walks per root node
            length: <int> Maximum length of each random walk
            seed: <int> Random number generator seed; default is None

        Returns:
            <list> List of lists of nodes ids for each of the random walks

        """
        self._check_parameter_values(nodes=nodes, n=n, length=length, seed=seed)

        rs = random.getstate()
        if seed:
            # seed the random number generator
            random.seed(seed)
        else:
            # Restore the random state
            random.setstate(self._random_state)

        walks = []
        for node in nodes:  # iterate over root nodes
            for walk_number in range(n):  # generate n walks per root node
                walk = list()
                current_node = node
                for _ in range(length):
                    walk.extend([current_node])
                    neighbours = self.neighbors(self.graph, current_node)
                    if (
                        len(neighbours) == 0
                    ):  # for whatever reason this node has no neighbours so stop
                        break
                    else:
                        random.shuffle(neighbours)  # shuffles the list in place
                        current_node = neighbours[0]  # select the first node to follow

                walks.append(walk)

        # Store current random state and restore original random state
        self._random_state = random.getstate()
        random.setstate(rs)

        return walks

    def _check_parameter_values(self, nodes, n, length, seed):
        """
        Checks that the parameter values are valid or raises ValueError exceptions with a message indicating the
        parameter (the first one encountered in the checks) with invalid value.

        Args:
            nodes: <list> A list of root node ids such that from each node a uniform random walk of up to length l
            will be generated.
            n: <int> Number of walks per node id.
            length: <int> Maximum length of walk measured as the number of edges followed from root node.
            seed: <int> Random number generator seed

        """
        if nodes is None:
            raise ValueError(
                "({}) A list of root node IDs was not provided.".format(
                    type(self).__name__
                )
            )
        if type(nodes) != list:
            raise ValueError("nodes parameter should be a list of node IDs.")
        if (
            len(nodes) == 0
        ):  # this is not an error but maybe a warning should be printed to inform the caller
            print(
                "WARNING: ({}) No root node IDs given. An empty list will be returned as a result.".format(
                    type(self).__name__
                )
            )

        if type(n) != int:
            raise ValueError(
                "({}) The number of walks per root node, n, should be integer type.".format(
                    type(self).__name__
                )
            )
        if n <= 0:
            raise ValueError(
                "({}) The number of walks per root node, n, should be a positive integer.".format(
                    type(self).__name__
                )
            )

        if type(length) != int:
            raise ValueError(
                "({}) The walk length, length, should be integer type.".format(
                    type(self).__name__
                )
            )
        if length <= 0:
            raise ValueError(
                "({}) The walk length, length, should be positive integer.".format(
                    type(self).__name__
                )
            )

        if seed is not None:
            if type(seed) != int:
                raise ValueError(
                    "({}) The random number generator seed value, seed, should be integer type or None.".format(
                        type(self).__name__
                    )
                )
            if seed < 0:
                raise ValueError(
                    "({}) The random number generator seed value, seed, should be positive integer or None.".format(
                        type(self).__name__
                    )
                )


class BiasedRandomWalk(GraphWalk):
    """
    Performs biased second order random walks (like those used in Node2Vec algorithm
    https://snap.stanford.edu/node2vec/) controlled by the values of two parameters p and q.
    """

    def run(self, nodes=None, n=None, p=1., q=1., length=None, seed=None):
        """

        Args:
            nodes: <list> The root nodes as a list of node IDs
            n: <int> Total number of random walks per root node
            p: <float> Defines probability, 1/p, of returning to source node
            q: <float> Defines probability, 1/q, for moving to a node away from the source node
            length: <int> Maximum length of each random walk
            seed: <int> Random number generator seed; default is None

        Returns:
            <list> List of lists of nodes ids for each of the random walks

        """
        self._check_parameter_values(
            nodes=nodes, n=n, p=p, q=q, length=length, seed=seed
        )

        rs = random.getstate()
        if seed:
            # seed the random number generator
            random.seed(seed)
        else:
            # Restore the random state
            random.setstate(self._random_state)

        ip = 1. / p
        iq = 1. / q

        walks = []
        for node in nodes:  # iterate over root nodes
            for walk_number in range(n):  # generate n walks per root node
                walk = list()
                current_node = node
                # add the current node to the walk
                walk.extend([current_node])
                # the neighbours of the current node
                # for isolated nodes the length of neighbours will be 0; we will test for this later
                neighbours = self.neighbors(self.graph, current_node)
                previous_node = current_node
                previous_node_neighbours = neighbours
                if len(neighbours) > 0:  # special check for isolated root nodes
                    # this is the root node so there is no previous node. The next node
                    # is sampled with equal probability from all the neighbours
                    current_node = neighbours[np.random.choice(a=len(neighbours))]
                    for _ in range(length - 1):
                        walk.extend([current_node])
                        # the neighbours of the current node
                        neighbours = self.neighbors(self.graph, current_node)
                        if (
                            len(neighbours) == 0
                        ):  # for whatever reason this node has no neighbours so stop
                            break
                        else:
                            # determine the sampling probabilities for all the nodes
                            common_neighbours = set(neighbours).intersection(
                                previous_node_neighbours
                            )  # nodes that are in common between the previous and current nodes; these get
                            # 1. transition probabilities
                            probs = [iq] * len(neighbours)
                            for i, nn in enumerate(neighbours):
                                if nn == previous_node:  # this is the previous node
                                    probs[i] = ip
                                elif nn in common_neighbours:
                                    probs[i] = 1.
                            # normalize the probabilities
                            total_prob = sum(probs)
                            probs = [m / total_prob for m in probs]
                            previous_node = current_node
                            # select the next node based on the calculated transition probabilities
                            current_node = neighbours[
                                np.random.choice(a=len(neighbours), p=probs)
                            ]
                walks.append(walk)

        # Store current random state and restore original random state
        self._random_state = random.getstate()
        random.setstate(rs)

        return walks

    def _check_parameter_values(self, nodes, n, p, q, length, seed):
        """
        Checks that the parameter values are valid or raises ValueError exceptions with a message indicating the
        parameter (the first one encountered in the checks) with invalid value.

        Args:
            nodes: <list> A list of root node ids such that from each node a uniform random walk of up to length l
            will be generated.
            n: <int> Number of walks per node id.
            p: <float>
            q: <float>
            length: <int> Maximum length of walk measured as the number of edges followed from root node.
            seed: <int> Random number generator seed

        """
        if nodes is None:
            raise ValueError(
                "({}) A list of root node IDs was not provided.".format(
                    type(self).__name__
                )
            )
        if type(nodes) != list:
            raise ValueError("nodes parameter should be a list of node IDs.")
        if (
            len(nodes) == 0
        ):  # this is not an error but maybe a warning should be printed to inform the caller
            print(
                "WARNING: ({}) No root node IDs given. An empty list will be returned as a result.".format(
                    type(self).__name__
                )
            )

        if type(n) != int:
            raise ValueError(
                "({}) The number of walks per root node, n, should be integer type.".format(
                    type(self).__name__
                )
            )

        if n <= 0:
            raise ValueError(
                "({}) The number of walks per root node, n, should be a positive integer.".format(
                    type(self).__name__
                )
            )

        if p <= 0.:
            raise ValueError(
                "({}) Parameter p should be greater than 0.".format(type(self).__name__)
            )

        if q <= 0.:
            raise ValueError(
                "({}) Parameter q should be greater than 0.".format(type(self).__name__)
            )

        if type(length) != int:
            raise ValueError(
                "({}) The walk length, length, should be integer type.".format(
                    type(self).__name__
                )
            )

        if length <= 0:
            raise ValueError(
                "({}) The walk length, length, should be positive integer.".format(
                    type(self).__name__
                )
            )

        if seed is not None:
            if seed < 0:
                raise ValueError(
                    "({}) The random number generator seed value, seed, should be positive integer or None.".format(
                        type(self).__name__
                    )
                )
            if type(seed) != int:
                raise ValueError(
                    "({}) The random number generator seed value, seed, should be integer type or None.".format(
                        type(self).__name__
                    )
                )


class UniformRandomMetaPathWalk(GraphWalk):
    """
    For heterogeneous graphs, it performs uniform random walks based on given metapaths.
    """

    def run(
        self,
        nodes=None,
        n=None,
        length=None,
        metapaths=None,
        node_type_attribute="label",
        seed=None,
    ):
        """
        Method for performing metapath-driven uniform random walks on heterogeneous graphs.

        Args:
            nodes: <list> The root nodes as a list of node IDs
            n: <int> Total number of random walks per root node
            length: <int> Maximum length of each random walk
            metapaths: <list> List of lists of node labels that specify a metapath schema, e.g.,
            [['Author', 'Paper', 'Author'], ['Author, 'Paper', 'Venue', 'Paper', 'Author']] specifies two metapath
            schemas of length 3 and 5 respectively.
            node_type_attribute: <str> The node attribute name that stores the node's type
            seed: <int> Random number generator seed; default is None

        Returns:
            <list> List of lists of nodes ids for each of the random walks generated
        """
        self._check_parameter_values(
            nodes=nodes,
            n=n,
            length=length,
            metapaths=metapaths,
            node_type_attribute=node_type_attribute,
            seed=seed,
        )

        rs = random.getstate()
        if seed:
            # seed the random number generator
            random.seed(seed)
        else:
            # Restore the random state
            random.setstate(self._random_state)

        walks = []

        for node in nodes:
            # retrieve node type
            label = self.graph.node[node][node_type_attribute]
            filtered_metapaths = [
                metapath
                for metapath in metapaths
                if len(metapath) > 0 and metapath[0] == label
            ]

            for metapath in filtered_metapaths:
                # augment metapath to be length long
                # if (
                #     len(metapath) == 1
                # ):  # special case for random walks like in a homogeneous graphs
                #     metapath = metapath * length
                # else:
                metapath = metapath[1:] * ((length // (len(metapath) - 1)) + 1)
                for _ in range(n):
                    walk = []  # holds the walk data for this walk; first node is the starting node
                    current_node = node
                    for d in range(length):
                        walk.append(current_node)
                        # d+1 can also be used to index metapath to retrieve the node type for the next step in the walk
                        neighbours = nx.neighbors(self.graph, node)
                        # filter these by node type
                        neighbours = [
                            node
                            for node in neighbours
                            if self.graph.node[node][node_type_attribute] == metapath[d]
                        ]
                        if len(neighbours) == 0:
                            # if no neighbours of the required type as dictated by the metapath exist, then stop.
                            break
                        # select one of the neighbours uniformly at random
                        current_node = random.choice(
                            neighbours
                        )  # the next node in the walk

                    walks.append(walk)  # store the walk

        # Store current random state and restore original random state
        self._random_state = random.getstate()
        random.setstate(rs)

        return walks

    def _check_parameter_values(
        self, nodes, n, length, metapaths, node_type_attribute, seed
    ):
        """
        Checks that the parameter values are valid or raises ValueError exceptions with a message indicating the
        parameter (the first one encountered in the checks) with invalid value.

        Args:
            nodes: <list> The starting nodes as a list of node IDs.
            n: <int> Number of walks per node id.
            length: <int> Maximum length of of each random walk
            metapaths: <list> List of lists of node labels that specify a metapath schema, e.g.,
            [['Author', 'Paper', 'Author'], ['Author, 'Paper', 'Venue', 'Paper', 'Author']] specifies two metapath
            schemas of length 3 and 5 respectively.
            node_type_attribute: <str> The node attribute name that stores the node's type
            seed: <int> Random number generator seed

        """
        if nodes is None:
            raise ValueError(
                "({}) A list of starting node IDs was not provided (parameter nodes is None).".format(
                    type(self).__name__
                )
            )
        if type(nodes) != list:
            raise ValueError(
                "({}) The nodes parameter should be a list of node IDs.".format(
                    type(self).__name__
                )
            )
        if (
            len(nodes) == 0
        ):  # this is not an error but maybe a warning should be printed to inform the caller
            print(
                "WARNING: ({}) No starting node IDs given. An empty list will be returned as a result.".format(
                    type(self).__name__
                )
            )
        if n <= 0:
            raise ValueError(
                "({}) The number of walks per starting node, n, should be a positive integer.".format(
                    type(self).__name__
                )
            )
        if type(n) != int:
            raise ValueError(
                "({}) The number of walks per starting node, n, should be integer type.".format(
                    type(self).__name__
                )
            )

        if length <= 0:
            raise ValueError(
                "({}) The walk length parameter, length, should be positive integer.".format(
                    type(self).__name__
                )
            )
        if type(length) != int:
            raise ValueError(
                "({}) The walk length parameter, length, should be integer type.".format(
                    type(self).__name__
                )
            )

        if type(metapaths) != list:
            raise ValueError(
                "({}) The metapaths parameter must be a list of lists.".format(
                    type(self).__name__
                )
            )
        for metapath in metapaths:
            if type(metapath) != list:
                raise ValueError(
                    "({}) Each metapath must be list type of node labels".format(
                        type(self).__name__
                    )
                )
            if len(metapath) < 2:
                raise ValueError(
                    "({}) Each metapath must specify at least two node types".format(
                        type(self).__name__
                    )
                )

            for node_label in metapath:
                if type(node_label) != str:
                    raise ValueError(
                        "({}) Node labels in metapaths must be string type.".format(
                            type(self).__name__
                        )
                    )
            if metapath[0] != metapath[-1]:
                raise ValueError(
                    "({} The first and last node type in a metapath should be the same.".format(
                        type(self).__name__
                    )
                )

        if type(node_type_attribute) != str:
            raise ValueError(
                "({}) The parameter label should be string type not {} as given".format(
                    type(self).__name__, type(node_type_attribute).__name__
                )
            )

        if seed is not None:
            if seed < 0:
                raise ValueError(
                    "({}) The random number generator seed value, seed, should be positive integer or None.".format(
                        type(self).__name__
                    )
                )
            if type(seed) != int:
                raise ValueError(
                    "({}) The random number generator seed value, seed, should be integer type or None.".format(
                        type(self).__name__
                    )
                )


class DepthFirstWalk(GraphWalk):
    """
    Depth First Walk that generates all paths from a starting node to a given depth.
    It can be used to extract, in a memory efficient way, a sub-graph starting from a node and up to a given depth.
    """

    def run(self, **kwargs):
        """

        :param n: Number of walks. If it is equal to the number of nodes in the graph, then it generates all the
        sub-graphs with every node as the root and up to the given depth, d.
        :param d: Depth of walk as in distance (number of edges) from starting node.
        :return: (The return value might differ when compared to the other walk types with exception to
        BreadthFirstWalk defined next)
        """
        pass


class BreadthFirstWalk(GraphWalk):
    """
    Breadth First Walk that generates all paths from a starting node to a given depth.
    It can be used to extract a sub-graph starting from a node and up to a given depth.
    """

    pass


class SampledBreadthFirstWalk(GraphWalk):
    """
    Breadth First Walk that generates a sampled number of paths from a starting node.
    It can be used to extract a random sub-graph starting from a set of initial nodes.
    """

    def run(self, nodes=None, n=1, n_size=None, seed=None):
        """

        Args:
            nodes:  <list> A list of root node ids such that from each node n BFWs will be generated up to the
            given depth d.
            n: <int> Number of walks per node id.
            n_size: <list> The number of neighbouring nodes to expand at each depth of the walk. Sampling of
            neighbours with replacement is always used regardless of the node degree and number of neighbours
            requested.
            seed: <int> Random number generator seed; default is None


        Returns:
            A list of lists such that each list element is a sequence of ids corresponding to a BFW.
        """
        self._check_parameter_values(nodes=nodes, n=n, n_size=n_size, seed=seed)

        walks = []
        d = len(n_size)  # depth of search

        rs = random.getstate()
        if seed:
            # seed the random number generator
            random.seed(seed)
        else:
            # Restore the random state
            random.setstate(self._random_state)

        for node in nodes:  # iterate over root nodes
            for _ in range(n):  # do n bounded breadth first walks from each root node
                q = list()  # the queue of neighbours
                walk = list()  # the list of nodes in the subgraph of node
                # extend() needs iterable as parameter; we use list of tuples (node id, depth)
                q.extend([(node, 0)])

                while len(q) > 0:
                    # remove the top element in the queue
                    # index 0 pop the item from the front of the list
                    frontier = q.pop(0)
                    depth = frontier[1] + 1  # the depth of the neighbouring nodes
                    walk.extend([frontier[0]])  # add to the walk

                    # consider the subgraph up to and including depth d from root node
                    if depth <= d:
                        neighbours = self.neighbors(self.graph, frontier[0])
                        if len(neighbours) == 0:
                            break
                        else:
                            # sample with replacement
                            neighbours = [
                                random.choice(neighbours)
                                for _ in range(n_size[depth - 1])
                            ]

                        # add them to the back of the queue
                        q.extend([(sampled_node, depth) for sampled_node in neighbours])

                # finished i-th walk from node so add it to the list of walks as a list
                walks.append(walk)

        # Store current random state and restore original random state
        self._random_state = random.getstate()
        random.setstate(rs)

        return walks

    def _check_parameter_values(self, nodes, n, n_size, seed):
        """
        Checks that the parameter values are valid or raises ValueError exceptions with a message indicating the
        parameter (the first one encountered in the checks) with invalid value.

        Args:
            nodes: <list> A list of root node ids such that from each node n BFWs will be generated up to the
            given depth d.
            n: <int> Number of walks per node id.
            n_size: <list> The number of neighbouring nodes to expand at each depth of the walk.
            seed: <int> Random number generator seed; default is None

        """
        if nodes is None:
            raise ValueError(
                "({}) A list of root node IDs was not provided (nodes parameter is None).".format(
                    type(self).__name__
                )
            )
        if type(nodes) != list:
            raise ValueError(
                "({}) The nodes parameter should be a list of node IDs.".format(
                    type(self).__name__
                )
            )
        if (
            len(nodes) == 0
        ):  # this is not an error but maybe a warning should be printed to inform the caller
            print(
                "WARNING: ({}) No root node IDs given. An empty list will be returned as a result.".format(
                    type(self).__name__
                )
            )

        if type(n) != int:
            raise ValueError(
                "({}) The number of walks per root node, n, should be integer type.".format(
                    type(self).__name__
                )
            )

        if n <= 0:
            raise ValueError(
                "({}) The number of walks per root node, n, should be a positive integer.".format(
                    type(self).__name__
                )
            )

        if n_size is None:
            raise ValueError(
                "({}) The neighbourhood size, n_size, must be a list of integers not None.".format(
                    type(self).__name__
                )
            )
        if type(n_size) != list:
            raise ValueError(
                "({}) The neighbourhood size, n_size, must be a list of integers.".format(
                    type(self).__name__
                )
            )

        if len(n_size) == 0:
            raise ValueError(
                "({}) The neighbourhood size, n_size, should not be empty list.".format(
                    type(self).__name__
                )
            )

        for d in n_size:
            if type(d) != int:
                raise ValueError(
                    "({}) The neighbourhood size, n_size, must be list of positive integers or 0.".format(
                        type(self).__name__
                    )
                )
            if d < 0:
                raise ValueError(
                    "({}) The neighbourhood size, n_size, must be list of positive integers or 0.".format(
                        type(self).__name__
                    )
                )

        if seed is not None:
            if type(seed) != int:
                raise ValueError(
                    "({}) The random number generator seed value, seed, should be integer type or None.".format(
                        type(self).__name__
                    )
                )
            if seed < 0:
                raise ValueError(
                    "({}) The random number generator seed value, seed, should be positive integer or None.".format(
                        type(self).__name__
                    )
                )


class SampledHeterogeneousBreadthFirstWalk(GraphWalk):
    """
    Breadth First Walk for heterogeneous graphs that generates a sampled number of paths from a starting node.
    It can be used to extract a random sub-graph starting from a set of initial nodes.
    """

    def run(self, nodes=None, n=1, n_size=None, seed=None):
        """

        Args:
            nodes:  <list> A list of root node ids such that from each node n BFWs will be generated
                with the number of samples per hop specified in n_size.
            n: <int> Number of walks per node id.
            n_size: <list> The number of neighbouring nodes to expand at each depth of the walk. Sampling of
            neighbours with replacement is always used regardless of the node degree and number of neighbours
            requested.
            graph_schema: <GraphSchema> If None then the graph schema is extracted from self.graph
            seed: <int> Random number generator seed; default is None

        Returns:
            A list of lists such that each list element is a sequence of ids corresponding to a sampled Heterogeneous
            BFW.
        """
        self._check_parameter_values(
            nodes=nodes, n=n, n_size=n_size, graph_schema=self.graph_schema, seed=seed
        )

        walks = []
        d = len(n_size)  # depth of search

        rs = random.getstate()
        if seed:
            # seed the random number generator
            random.seed(seed)
        else:
            # Restore the random state
            random.setstate(self._random_state)

        for node in nodes:  # iterate over root nodes
            for _ in range(n):  # do n bounded breadth first walks from each root node
                q = list()  # the queue of neighbours
                walk = list()  # the list of nodes in the subgraph of node

                # Start the walk by adding the head node, and node type to the frontier list q
                node_type = self.graph_schema.get_node_type(node)
                q.extend([(node, node_type, 0)])

                # add the root node to the walks
                walk.append([node])
                while len(q) > 0:
                    # remove the top element in the queue and pop the item from the front of the list
                    frontier = q.pop(0)
                    current_node, current_node_type, depth = frontier
                    depth = depth + 1  # the depth of the neighbouring nodes

                    # consider the subgraph up to and including depth d from root node
                    if depth <= d:
                        # Find edge types for current node type
<<<<<<< HEAD
                        current_edge_types = self.graph_schema.schema[current_node_type]

                        # The current node can be None for a dummy node inserted when there are
                        # no node neighbours
                        # if current_node is None:
                        #     neighbours = {}
                        # else:
                        # neighbours = dict(self.graph.adj[current_node])
                        # YT: better to use iterator rather than dict(iterator),
                        # as it takes less memory?
                        # neighbours = self.graph.adj[current_node]

                        # print("sampling:", frontier[0], current_node_type)
=======
                        current_edge_types = self.graph_schema.edge_types_for_node_type(
                            current_node_type
                        )
>>>>>>> fe6f5e58
                        # Create samples of neigbhours for all edge types
                        for et in current_edge_types:
                            neigh_et = self.adj[et][current_node]

                            # If there are no neighbours of this type then we return None
                            # in the place of the nodes that would have been sampled
                            # YT update: with the new way to get neigh_et from self.adj[et][current_node], len(neigh_et) is always > 0.
                            # In case of no neighbours of the current node for et, neigh_et == [None],
                            # and samples automatically becomes [None]*n_size[depth-1]
                            if len(neigh_et) > 0:
                                samples = [
                                    random.choice(neigh_et)
                                    for _ in range(n_size[depth - 1])
                                ]
                                # Choices limits us to Python 3.6+
                                #samples = random.choices(neigh_et, k=n_size[depth - 1])
                            else:  # this doesn't happen anymore, see the comment above
                                samples = [None] * n_size[depth - 1]

                            walk.append(samples)
                            q.extend(
                                [
                                    (sampled_node, et.n2, depth)
                                    for sampled_node in samples
                                ]
                            )

                # finished i-th walk from node so add it to the list of walks as a list
                walks.append(walk)

        # Store current random state and restore original random state
        self._random_state = random.getstate()
        random.setstate(rs)

        return walks

    def _check_parameter_values(self, nodes, n, n_size, graph_schema, seed):
        """
        Checks that the parameter values are valid or raises ValueError exceptions with a message indicating the
        parameter (the first one encountered in the checks) with invalid value.

        Args:
            nodes: <list> A list of root node ids such that from each node n BFWs will be generated up to the
            given depth d.
            n: <int> Number of walks per node id.
            n_size: <list> The number of neighbouring nodes to expand at each depth of the walk.
            graph_schema: <GraphSchema> None or a stellargraph graph schema object
            seed: <int> Random number generator seed; default is None

        """
        if nodes is None:
            raise ValueError(
                "({}) A list of root node IDs was not provided (nodes parameter is None).".format(
                    type(self).__name__
                )
            )
        if type(nodes) != list:
            raise ValueError(
                "({}) The nodes parameter should be a list of node IDs.".format(
                    type(self).__name__
                )
            )
        if (
            len(nodes) == 0
        ):  # this is not an error but maybe a warning should be printed to inform the caller
            print(
                "WARNING: ({}) No root node IDs given. An empty list will be returned as a result.".format(
                    type(self).__name__
                )
            )

        if type(n) != int:
            raise ValueError(
                "({}) The number of walks per root node, n, should be integer type.".format(
                    type(self).__name__
                )
            )

        if n <= 0:
            raise ValueError(
                "({}) The number of walks per root node, n, should be a positive integer.".format(
                    type(self).__name__
                )
            )

        if n_size is None:
            raise ValueError(
                "({}) The neighbourhood size, n_size, must be a list of integers not None.".format(
                    type(self).__name__
                )
            )
        if type(n_size) != list:
            raise ValueError(
                "({}) The neighbourhood size, n_size, must be a list of integers.".format(
                    type(self).__name__
                )
            )

        if len(n_size) == 0:
            raise ValueError(
                "({}) The neighbourhood size, n_size, should not be empty list.".format(
                    type(self).__name__
                )
            )

        for d in n_size:
            if type(d) != int:
                raise ValueError(
                    "({}) The neighbourhood size, n_size, must be list of integers.".format(
                        type(self).__name__
                    )
                )
            if d < 0:
                raise ValueError(
                    "({}) n_sie should be positive integer or 0.".format(
                        type(self).__name__
                    )
                )

        if graph_schema is not None and type(graph_schema) is not GraphSchema:
            raise ValueError(
                "({}) The parameter graph_schema should be either None or of type GraphSchema.".format(
                    type(self).__name__
                )
            )

        if seed is not None:
            if type(seed) != int:
                raise ValueError(
                    "({}) The random number generator seed value, seed, should be integer type or None.".format(
                        type(self).__name__
                    )
                )
            if seed < 0:
                raise ValueError(
                    "({}) The random number generator seed value, seed, should be positive integer or None.".format(
                        type(self).__name__
                    )
                )<|MERGE_RESOLUTION|>--- conflicted
+++ resolved
@@ -867,25 +867,8 @@
                     # consider the subgraph up to and including depth d from root node
                     if depth <= d:
                         # Find edge types for current node type
-<<<<<<< HEAD
                         current_edge_types = self.graph_schema.schema[current_node_type]
 
-                        # The current node can be None for a dummy node inserted when there are
-                        # no node neighbours
-                        # if current_node is None:
-                        #     neighbours = {}
-                        # else:
-                        # neighbours = dict(self.graph.adj[current_node])
-                        # YT: better to use iterator rather than dict(iterator),
-                        # as it takes less memory?
-                        # neighbours = self.graph.adj[current_node]
-
-                        # print("sampling:", frontier[0], current_node_type)
-=======
-                        current_edge_types = self.graph_schema.edge_types_for_node_type(
-                            current_node_type
-                        )
->>>>>>> fe6f5e58
                         # Create samples of neigbhours for all edge types
                         for et in current_edge_types:
                             neigh_et = self.adj[et][current_node]
